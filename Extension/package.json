--- conflicted
+++ resolved
@@ -2,11 +2,7 @@
   "name": "cpptools",
   "displayName": "C/C++",
   "description": "C/C++ IntelliSense, debugging, and code browsing.",
-<<<<<<< HEAD
-  "version": "0.16.0-insiders2",
-=======
-  "version": "0.17.0-master",
->>>>>>> 80da21f1
+  "version": "0.17.0-insiders",
   "publisher": "ms-vscode",
   "preview": true,
   "icon": "LanguageCCPP_color_128x.png",
